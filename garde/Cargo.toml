--- conflicted
+++ resolved
@@ -35,11 +35,7 @@
 unicode = ["dep:unicode-segmentation"]
 
 [dependencies]
-<<<<<<< HEAD
-garde_derive = { version = "0.16", path = "../garde_derive", optional = true, default-features = false }
-=======
 garde_derive = { version = "0.17.0", path = "../garde_derive", optional = true, default-features = false }
->>>>>>> 8f0091bd
 
 smallvec = { version = "1.11", default-features = false }
 compact_str = { version = "0.7", default-features = false }
